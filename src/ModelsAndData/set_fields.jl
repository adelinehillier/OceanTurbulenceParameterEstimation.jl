--- conflicted
+++ resolved
@@ -1,4 +1,3 @@
-
 include("set_fields_utils.jl")
 
 # Set interior of field `c` to values of `data`
@@ -12,12 +11,9 @@
 
 end
 
-<<<<<<< HEAD
-=======
 extent(grid::AbstractGrid) = (grid.Lx, grid.Ly, grid.Lz)
 horizontal_size(grid::AbstractGrid) = (grid.Nx, grid.Ny)
 
->>>>>>> b5077083
 # Set two fields to one another... some shenanigans
 #
 _set_similar_fields!(c::AbstractField{Ac, G}, d::AbstractField{Ad, G}) where {Ac, Ad, G} = 
